--- conflicted
+++ resolved
@@ -1,12 +1,4 @@
-<<<<<<< HEAD
-from boxmot.utils.checks import TestRequirements
-
 from .yolo_strategy import YoloStrategy
-
-tr = TestRequirements()
-=======
-from .yolo_strategy import YoloStrategy
->>>>>>> e6c36f44
 
 
 class Yolov8Strategy(YoloStrategy):
